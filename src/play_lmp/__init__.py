# ruff: noqa: F401
<<<<<<< HEAD
# ruff: noqa: E402
from beartype.claw import beartype_this_package
from jaxtyping import install_import_hook

beartype_this_package()

with install_import_hook("play_lmp", "beartype.beartype"):
    from ._nn import CNNEncoder
    from ._nn import MLPPlanProposalNetwork
    from ._nn import MLPPolicyNetwork
    from ._nn import PlanRecognitionTransformer
    from ._nn import preprocess_image
    from ._nn import preprocess_proprio
    from ._play_lmp import PlayLMP
    from ._training import EpisodeBatch
    from ._training import make_train_step
=======
from ._nn import CNNEncoder
from ._nn import LSTMPolicyNetwork
from ._nn import MLPPlanProposalNetwork
from ._nn import MLPPolicyNetwork
from ._nn import PlanRecognitionTransformer
from ._nn import preprocess_image
from ._nn import preprocess_proprio
from ._play_lmp import PlayLMP
from ._training import EpisodeBatch
from ._training import make_train_step
>>>>>>> 913731d6
<|MERGE_RESOLUTION|>--- conflicted
+++ resolved
@@ -1,5 +1,4 @@
 # ruff: noqa: F401
-<<<<<<< HEAD
 # ruff: noqa: E402
 from beartype.claw import beartype_this_package
 from jaxtyping import install_import_hook
@@ -10,21 +9,10 @@
     from ._nn import CNNEncoder
     from ._nn import MLPPlanProposalNetwork
     from ._nn import MLPPolicyNetwork
+    from ._nn import LSTMPolicyNetwork
     from ._nn import PlanRecognitionTransformer
     from ._nn import preprocess_image
     from ._nn import preprocess_proprio
     from ._play_lmp import PlayLMP
     from ._training import EpisodeBatch
-    from ._training import make_train_step
-=======
-from ._nn import CNNEncoder
-from ._nn import LSTMPolicyNetwork
-from ._nn import MLPPlanProposalNetwork
-from ._nn import MLPPolicyNetwork
-from ._nn import PlanRecognitionTransformer
-from ._nn import preprocess_image
-from ._nn import preprocess_proprio
-from ._play_lmp import PlayLMP
-from ._training import EpisodeBatch
-from ._training import make_train_step
->>>>>>> 913731d6
+    from ._training import make_train_step